# Copyright The PyTorch Lightning team.
#
# Licensed under the Apache License, Version 2.0 (the "License");
# you may not use this file except in compliance with the License.
# You may obtain a copy of the License at
#
#     http://www.apache.org/licenses/LICENSE-2.0
#
# Unless required by applicable law or agreed to in writing, software
# distributed under the License is distributed on an "AS IS" BASIS,
# WITHOUT WARRANTIES OR CONDITIONS OF ANY KIND, either express or implied.
# See the License for the specific language governing permissions and
# limitations under the License.
from typing import Any, Callable, List, Optional, Tuple, Union

import torch
from deprecate import deprecated, void
from torch import Tensor
from torch.nn import Module

from torchmetrics.image.fid import NoTrainInceptionV3
from torchmetrics.metric import Metric
from torchmetrics.utilities import _future_warning, rank_zero_warn
from torchmetrics.utilities.data import dim_zero_cat
from torchmetrics.utilities.imports import _TORCH_FIDELITY_AVAILABLE

__doctest_requires__ = {("KernelInceptionDistance", "KID"): ["torch_fidelity"]}


def maximum_mean_discrepancy(k_xx: Tensor, k_xy: Tensor, k_yy: Tensor) -> Tensor:
    """Adapted from `KID Score`_"""
    m = k_xx.shape[0]

    diag_x = torch.diag(k_xx)
    diag_y = torch.diag(k_yy)

    kt_xx_sums = k_xx.sum(dim=-1) - diag_x
    kt_yy_sums = k_yy.sum(dim=-1) - diag_y
    k_xy_sums = k_xy.sum(dim=0)

    kt_xx_sum = kt_xx_sums.sum()
    kt_yy_sum = kt_yy_sums.sum()
    k_xy_sum = k_xy_sums.sum()

    value = (kt_xx_sum + kt_yy_sum) / (m * (m - 1))
    value -= 2 * k_xy_sum / (m ** 2)
    return value


def poly_kernel(f1: Tensor, f2: Tensor, degree: int = 3, gamma: Optional[float] = None, coef: float = 1.0) -> Tensor:
    """Adapted from `KID Score`_"""
    if gamma is None:
        gamma = 1.0 / f1.shape[1]
    kernel = (f1 @ f2.T * gamma + coef) ** degree
    return kernel


def poly_mmd(
    f_real: Tensor, f_fake: Tensor, degree: int = 3, gamma: Optional[float] = None, coef: float = 1.0
) -> Tensor:
    """Adapted from `KID Score`_"""
    k_11 = poly_kernel(f_real, f_real, degree, gamma, coef)
    k_22 = poly_kernel(f_fake, f_fake, degree, gamma, coef)
    k_12 = poly_kernel(f_real, f_fake, degree, gamma, coef)
    return maximum_mean_discrepancy(k_11, k_12, k_22)


class KernelInceptionDistance(Metric):
    r"""
    Calculates Kernel Inception Distance (KID) which is used to access the quality of generated images. Given by

    .. math::
        KID = MMD(f_{real}, f_{fake})^2

    where :math:`MMD` is the maximum mean discrepancy and :math:`I_{real}, I_{fake}` are extracted features
    from real and fake images, see [1] for more details. In particular, calculating the MMD requires the
    evaluation of a polynomial kernel function :math:`k`

    .. math::
        k(x,y) = (\gamma * x^T y + coef)^{degree}

    which controls the distance between two features. In practise the MMD is calculated over a number of
    subsets to be able to both get the mean and standard deviation of KID.

    Using the default feature extraction (Inception v3 using the original weights from [2]), the input is
    expected to be mini-batches of 3-channel RGB images of shape (3 x H x W) with dtype uint8. All images
    will be resized to 299 x 299 which is the size of the original training data.

    .. note:: using this metric with the default feature extractor requires that ``torch-fidelity``
        is installed. Either install as ``pip install torchmetrics[image]`` or
        ``pip install torch-fidelity``

    .. note:: the ``forward`` method can be used but ``compute_on_step`` is disabled by default (oppesit of
        all other metrics) as this metric does not really make sense to calculate on a single batch. This
        means that by default ``forward`` will just call ``update`` underneat.

    Args:
        feature:
            Either an str, integer or ``nn.Module``:

            - an str or integer will indicate the inceptionv3 feature layer to choose. Can be one of the following:
              'logits_unbiased', 64, 192, 768, 2048
            - an ``nn.Module`` for using a custom feature extractor. Expects that its forward method returns
              an ``[N,d]`` matrix where ``N`` is the batch size and ``d`` is the feature size.

        subsets:
            Number of subsets to calculate the mean and standard deviation scores over
        subset_size:
            Number of randomly picked samples in each subset
        degree:
            Degree of the polynomial kernel function
        gamma:
            Scale-length of polynomial kernel. If set to ``None`` will be automatically set to the feature size
        coef:
            Bias term in the polynomial kernel.
        reset_real_features: Whether to also reset the real features. Since in many cases the real dataset does not
            change, the features can cached them to avoid recomputing them which is costly. Set this to ``False`` if
            your dataset does not change.
        compute_on_step:
            Forward only calls ``update()`` and return ``None`` if this is set to ``False``.
        dist_sync_on_step:
            Synchronize metric state across processes at each ``forward()``
            before returning the value at the step
        process_group:
            Specify the process group on which synchronization is called.
            default: ``None`` (which selects the entire world)
        dist_sync_fn:
            Callback that performs the allgather operation on the metric state. When ``None``, DDP
            will be used to perform the allgather

    References:
        [1] Demystifying MMD GANs
        Mikołaj Bińkowski, Danica J. Sutherland, Michael Arbel, Arthur Gretton
        https://arxiv.org/abs/1801.01401

        [2] GANs Trained by a Two Time-Scale Update Rule Converge to a Local Nash Equilibrium,
        Martin Heusel, Hubert Ramsauer, Thomas Unterthiner, Bernhard Nessler, Sepp Hochreiter
        https://arxiv.org/abs/1706.08500

    Raises:
        ValueError:
            If ``feature`` is set to an ``int`` (default settings) and ``torch-fidelity`` is not installed
        ValueError:
            If ``feature`` is set to an ``int`` not in [64, 192, 768, 2048]
        ValueError:
            If ``subsets`` is not an integer larger than 0
        ValueError:
            If ``subset_size`` is not an integer larger than 0
        ValueError:
            If ``degree`` is not an integer larger than 0
        ValueError:
            If ``gamma`` is niether ``None`` or a float larger than 0
        ValueError:
            If ``coef`` is not an float larger than 0

    Example:
        >>> import torch
        >>> _ = torch.manual_seed(123)
        >>> from torchmetrics.image.kid import KernelInceptionDistance
        >>> kid = KernelInceptionDistance(subset_size=50)
        >>> # generate two slightly overlapping image intensity distributions
        >>> imgs_dist1 = torch.randint(0, 200, (100, 3, 299, 299), dtype=torch.uint8)
        >>> imgs_dist2 = torch.randint(100, 255, (100, 3, 299, 299), dtype=torch.uint8)
        >>> kid.update(imgs_dist1, real=True)
        >>> kid.update(imgs_dist2, real=False)
        >>> kid_mean, kid_std = kid.compute()
        >>> print((kid_mean, kid_std))
        (tensor(0.0337), tensor(0.0023))

    """
    real_features: List[Tensor]
    fake_features: List[Tensor]
    higher_is_better = False

    def __init__(
        self,
        feature: Union[str, int, torch.nn.Module] = 2048,
        subsets: int = 100,
        subset_size: int = 1000,
        degree: int = 3,
        gamma: Optional[float] = None,  # type: ignore
        coef: float = 1.0,
        reset_real_features: bool = True,
        compute_on_step: bool = False,
        dist_sync_on_step: bool = False,
        process_group: Optional[Any] = None,
        dist_sync_fn: Callable = None,
    ) -> None:
        super().__init__(
            compute_on_step=compute_on_step,
            dist_sync_on_step=dist_sync_on_step,
            process_group=process_group,
            dist_sync_fn=dist_sync_fn,
        )

        rank_zero_warn(
            "Metric `Kernel Inception Distance` will save all extracted features in buffer."
            " For large datasets this may lead to large memory footprint.",
            UserWarning,
        )

        if isinstance(feature, (str, int)):
            if not _TORCH_FIDELITY_AVAILABLE:
                raise ModuleNotFoundError(
                    "Kernel Inception Distance metric requires that `Torch-fidelity` is installed."
                    " Either install as `pip install torchmetrics[image]` or `pip install torch-fidelity`."
                )
            valid_int_input = ("logits_unbiased", 64, 192, 768, 2048)
            if feature not in valid_int_input:
                raise ValueError(
                    f"Integer input to argument `feature` must be one of {valid_int_input}," f" but got {feature}."
                )

            self.inception: Module = NoTrainInceptionV3(name="inception-v3-compat", features_list=[str(feature)])
        elif isinstance(feature, Module):
            self.inception = feature
        else:
            raise TypeError("Got unknown input to argument `feature`")

        if not (isinstance(subsets, int) and subsets > 0):
            raise ValueError("Argument `subsets` expected to be integer larger than 0")
        self.subsets = subsets

        if not (isinstance(subset_size, int) and subset_size > 0):
            raise ValueError("Argument `subset_size` expected to be integer larger than 0")
        self.subset_size = subset_size

        if not (isinstance(degree, int) and degree > 0):
            raise ValueError("Argument `degree` expected to be integer larger than 0")
        self.degree = degree

        if gamma is not None and not (isinstance(gamma, float) and gamma > 0):
            raise ValueError("Argument `gamma` expected to be `None` or float larger than 0")
        self.gamma = gamma

        if not (isinstance(coef, float) and coef > 0):
            raise ValueError("Argument `coef` expected to be float larger than 0")
        self.coef = coef

        # states for extracted features
        self.add_state("real_features", [], dist_reduce_fx=None)
        self.add_state("fake_features", [], dist_reduce_fx=None)

        if reset_real_features:
            exclude_states = ()
        else:
            exclude_states = ("real_features",)

        self._reset_excluded_states = exclude_states

    def update(self, imgs: Tensor, real: bool) -> None:  # type: ignore
        """Update the state with extracted features.

        Args:
            imgs: tensor with images feed to the feature extractor
            real: bool indicating if imgs belong to the real or the fake distribution
        """
        features = self.inception(imgs)

        if real:
            self.real_features.append(features)
        else:
            self.fake_features.append(features)

    def compute(self) -> Tuple[Tensor, Tensor]:
        """Calculate KID score based on accumulated extracted features from the two distributions. Returns a tuple
        of mean and standard deviation of KID scores calculated on subsets of extracted features.

        Implementation inspired by `Fid Score`_
        """
        real_features = dim_zero_cat(self.real_features)
        fake_features = dim_zero_cat(self.fake_features)

        n_samples_real = real_features.shape[0]
        if n_samples_real < self.subset_size:
            raise ValueError("Argument `subset_size` should be smaller than the number of samples")
        n_samples_fake = fake_features.shape[0]
        if n_samples_fake < self.subset_size:
            raise ValueError("Argument `subset_size` should be smaller than the number of samples")

        kid_scores_ = []
        for _ in range(self.subsets):
            perm = torch.randperm(n_samples_real)
            f_real = real_features[perm[: self.subset_size]]
            perm = torch.randperm(n_samples_fake)
            f_fake = fake_features[perm[: self.subset_size]]

            o = poly_mmd(f_real, f_fake, self.degree, self.gamma, self.coef)
            kid_scores_.append(o)
        kid_scores = torch.stack(kid_scores_)
        return kid_scores.mean(), kid_scores.std(unbiased=False)

<<<<<<< HEAD
    def reset(self, exclude_states: Optional[Sequence[str]] = None) -> None:
        super().reset({*self._reset_excluded_states, *exclude_states})
=======

class KID(KernelInceptionDistance):
    r"""
    Calculates Kernel Inception Distance (KID) which is used to access the quality of generated images.

    .. deprecated:: v0.7
        Use :class:`torchmetrics.image.KernelInceptionDistance`. Will be removed in v0.8.

    Example:
        >>> import torch
        >>> _ = torch.manual_seed(123)
        >>> kid = KID(subset_size=50)
        >>> # generate two slightly overlapping image intensity distributions
        >>> imgs_dist1 = torch.randint(0, 200, (100, 3, 299, 299), dtype=torch.uint8)
        >>> imgs_dist2 = torch.randint(100, 255, (100, 3, 299, 299), dtype=torch.uint8)
        >>> kid.update(imgs_dist1, real=True)
        >>> kid.update(imgs_dist2, real=False)
        >>> kid_mean, kid_std = kid.compute()
        >>> print((kid_mean, kid_std))
        (tensor(0.0337), tensor(0.0023))

    """

    @deprecated(target=KernelInceptionDistance, deprecated_in="0.7", remove_in="0.8", stream=_future_warning)
    def __init__(
        self,
        feature: Union[str, int, torch.nn.Module] = 2048,
        subsets: int = 100,
        subset_size: int = 1000,
        degree: int = 3,
        gamma: Optional[float] = None,  # type: ignore
        coef: float = 1.0,
        compute_on_step: bool = False,
        dist_sync_on_step: bool = False,
        process_group: Optional[Any] = None,
        dist_sync_fn: Callable = None,
    ) -> None:
        void(
            feature,
            subsets,
            subset_size,
            degree,
            gamma,
            coef,
            compute_on_step,
            dist_sync_on_step,
            process_group,
            dist_sync_fn,
        )
>>>>>>> 75e1f543
<|MERGE_RESOLUTION|>--- conflicted
+++ resolved
@@ -290,10 +290,9 @@
         kid_scores = torch.stack(kid_scores_)
         return kid_scores.mean(), kid_scores.std(unbiased=False)
 
-<<<<<<< HEAD
     def reset(self, exclude_states: Optional[Sequence[str]] = None) -> None:
         super().reset({*self._reset_excluded_states, *exclude_states})
-=======
+
 
 class KID(KernelInceptionDistance):
     r"""
@@ -342,5 +341,4 @@
             dist_sync_on_step,
             process_group,
             dist_sync_fn,
-        )
->>>>>>> 75e1f543
+        )